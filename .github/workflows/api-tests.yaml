# Copyright (c) Abstract Machines
# SPDX-License-Identifier: Apache-2.0

name: Property Based Tests

on:
  push:
    branches:
      - main
    paths:
      - ".github/workflows/api-tests.yaml"
      - "api/**"
      - "auth/api/http/**"
      - "channels/api/http/**"
      - "clients/api/http/**"
      - "domains/api/http/**"
      - "groups/api/http/**"
      - "http/api/**"
      - "journal/api/**"
      - "users/api/**"
      - "apidocs/openapi/**"
  pull_request:
    branches:
      - main
    paths:
      - ".github/workflows/api-tests.yaml"
      - "api/**"
      - "auth/api/http/**"
      - "channels/api/http/**"
      - "clients/api/http/**"
      - "domains/api/http/**"
      - "groups/api/http/**"
      - "http/api/**"
      - "journal/api/**"
      - "users/api/**"
      - "apidocs/openapi/**"

concurrency:
  group: ${{ github.workflow }}-${{ github.ref }}
  cancel-in-progress: true

env:
  TOKENS_URL: http://localhost:9002/users/tokens/issue
  CREATE_DOMAINS_URL: http://localhost:9003/domains
  USER_IDENTITY: admin@example.com
  USER_SECRET: 12345678
  DOMAIN_NAME: demo-test
  USERS_URL: http://localhost:9002
  DOMAIN_URL: http://localhost:9003
  CLIENTS_URL: http://localhost:9006
  CHANNELS_URL: http://localhost:9005
  GROUPS_URL: http://localhost:9004
  HTTP_ADAPTER_URL: http://localhost:8008
  AUTH_URL: http://localhost:9001
  JOURNAL_URL: http://localhost:9021

jobs:
  api-test:
    runs-on: ubuntu-latest
    steps:
      - name: Checkout Code
        uses: actions/checkout@v6
        with:
          fetch-depth: 0

      - name: Get Go version from go.mod
        id: go-version
        run: echo "version=$(grep '^go ' go.mod | awk '{print $2}')" >> $GITHUB_OUTPUT

      - name: Install Go
        uses: actions/setup-go@v6
        with:
          go-version: ${{ steps.go-version.outputs.version }}
          cache-dependency-path: "go.sum"

<<<<<<< HEAD
=======
      - name: Build images
        run: make all -j $(nproc) && make dockers_dev -j $(nproc)

      - name: Start containers
        run: |
          make run up args="-d" && make run_addons up args="-d"
          echo "Waiting for services to be ready..."

      - name: Set access token
        run: |
          export USER_TOKEN=$(curl -sSX POST $TOKENS_URL -H "Content-Type: application/json" -d "{\"identity\": \"$USER_IDENTITY\",\"secret\": \"$USER_SECRET\"}" | jq -r .access_token)
          export DOMAIN_ID=$(curl -sSX POST $CREATE_DOMAINS_URL -H "Content-Type: application/json" -H "Authorization: Bearer $USER_TOKEN" -d "{\"name\":\"$DOMAIN_NAME\",\"route\":\"$DOMAIN_NAME\"}" | jq -r .id)
          echo "USER_TOKEN=$USER_TOKEN" >> $GITHUB_ENV
          export CLIENT_SECRET=$(supermq-cli provision test | /usr/bin/grep -Eo '"secret": "[^"]+"' | awk 'NR % 2 == 0' | sed 's/"secret": "\(.*\)"/\1/')
          echo "CLIENT_SECRET=$CLIENT_SECRET" >> $GITHUB_ENV

>>>>>>> 2159052e
      - name: Check for changes in specific paths
        uses: dorny/paths-filter@v3
        id: changes
        with:
          filters: |
            workflow:
              - ".github/workflows/api-tests.yaml"

            journal:
              - "apidocs/openapi/journal.yaml"
              - "journal/api/**"

            auth:
              - "apidocs/openapi/auth.yaml"
              - "auth/api/http/**"

            domains:
              - "apidocs/openapi/domains.yaml"
              - "domains/api/http/**"

            http:
              - "apidocs/openapi/http.yaml"
              - "http/api/**"

            clients:
              - "apidocs/openapi/clients.yaml"
              - "clients/api/http/**"

            channels:
              - "apidocs/openapi/channels.yaml"
              - "channels/api/http/**"

            groups:
              - "apidocs/openapi/groups.yaml"
              - "groups/api/http/**"

            users:
              - "apidocs/openapi/users.yaml"
              - "users/api/**"

      - name: Build images
        run: make all -j $(nproc) && make dockers_dev -j $(nproc)

      - name: Start containers
        run: make run up args="-d" && make run_addons up args="-d"

      - name: Wait for services to be ready
        run: |
          echo "Waiting for services to start..."
          sleep 15

          # Check if services are responding
          for i in {1..30}; do
            if curl -f -s http://localhost:9002/health > /dev/null 2>&1; then
              echo "Services are ready!"
              break
            fi
            echo "Waiting for services... ($i/30)"
            sleep 2
          done

      - name: Set access token
        run: |
          export USER_TOKEN=$(curl -sSX POST $TOKENS_URL -H "Content-Type: application/json" -d "{\"identity\": \"$USER_IDENTITY\",\"secret\": \"$USER_SECRET\"}" | jq -r .access_token)
          export DOMAIN_ID=$(curl -sSX POST $CREATE_DOMAINS_URL -H "Content-Type: application/json" -H "Authorization: Bearer $USER_TOKEN" -d "{\"name\":\"$DOMAIN_NAME\",\"route\":\"$DOMAIN_NAME\"}" | jq -r .id)
          echo "USER_TOKEN=$USER_TOKEN" >> $GITHUB_ENV
          export CLIENT_SECRET=$(supermq-cli provision test | /usr/bin/grep -Eo '"secret": "[^"]+"' | awk 'NR % 2 == 0' | sed 's/"secret": "\(.*\)"/\1/')
          echo "CLIENT_SECRET=$CLIENT_SECRET" >> $GITHUB_ENV

      - name: Run Users API tests
        if: steps.changes.outputs.users == 'true' || steps.changes.outputs.workflow == 'true'
        uses: schemathesis/action@v2.1.0
        with:
          schema: apidocs/openapi/users.yaml
          base-url: ${{ env.USERS_URL }}
          checks: all
          args: '--header "Authorization: Bearer ${{ env.USER_TOKEN }}" --suppress-health-check=filter_too_much --exclude-checks=positive_data_acceptance --exclude-operation-id=requestPasswordReset --phases=examples,stateful'

      - name: Run Groups API tests
        if: steps.changes.outputs.groups == 'true' || steps.changes.outputs.workflow == 'true'
        uses: schemathesis/action@v2.1.0
        with:
          schema: apidocs/openapi/groups.yaml
          base-url: ${{ env.GROUPS_URL }}
          checks: all
          args: '--header "Authorization: Bearer ${{ env.USER_TOKEN }}" --suppress-health-check=filter_too_much --exclude-checks=positive_data_acceptance --phases=examples'

      - name: Run Clients API tests
        if: steps.changes.outputs.clients == 'true' || steps.changes.outputs.workflow == 'true'
        uses: schemathesis/action@v2.1.0
        with:
          schema: apidocs/openapi/clients.yaml
          base-url: ${{ env.CLIENTS_URL }}
          checks: all
          args: '--header "Authorization: Bearer ${{ env.USER_TOKEN }}" --suppress-health-check=filter_too_much --exclude-checks=positive_data_acceptance --phases=examples'

      - name: Run Channels API tests
        if: steps.changes.outputs.channels == 'true' || steps.changes.outputs.workflow == 'true'
        uses: schemathesis/action@v2.1.0
        with:
          schema: apidocs/openapi/channels.yaml
          base-url: ${{ env.CHANNELS_URL }}
          checks: all
          args: '--header "Authorization: Bearer ${{ env.USER_TOKEN }}" --suppress-health-check=filter_too_much --exclude-checks=positive_data_acceptance --phases=examples'

      - name: Run HTTP Adapter API tests
        if: steps.changes.outputs.http == 'true' || steps.changes.outputs.workflow == 'true'
        uses: schemathesis/action@v2.1.0
        with:
          schema: apidocs/openapi/http.yaml
          base-url: ${{ env.HTTP_ADAPTER_URL }}
          checks: all
          args: '--header "Authorization: Client ${{ env.CLIENT_SECRET }}" --suppress-health-check=filter_too_much --exclude-checks=positive_data_acceptance --phases=examples'

      - name: Run Auth API tests
        if: steps.changes.outputs.auth == 'true' || steps.changes.outputs.workflow == 'true'
        uses: schemathesis/action@v2.1.0
        with:
          schema: apidocs/openapi/auth.yaml
          base-url: ${{ env.AUTH_URL }}
          checks: all
          args: '--header "Authorization: Bearer ${{ env.USER_TOKEN }}" --suppress-health-check=filter_too_much --exclude-checks=positive_data_acceptance --phases=examples'

      - name: Run Domains API tests
        if: steps.changes.outputs.domains == 'true' || steps.changes.outputs.workflow == 'true'
        uses: schemathesis/action@v2.1.0
        with:
          schema: apidocs/openapi/domains.yaml
          base-url: ${{ env.DOMAIN_URL }}
          checks: all
          args: '--header "Authorization: Bearer ${{ env.USER_TOKEN }}" --suppress-health-check=filter_too_much --exclude-checks=positive_data_acceptance --phases=examples'

      - name: Run Journal API tests
        if: steps.changes.outputs.journal == 'true' || steps.changes.outputs.workflow == 'true'
        uses: schemathesis/action@v2.1.0
        with:
          schema: apidocs/openapi/journal.yaml
          base-url: ${{ env.JOURNAL_URL }}
          checks: all
          args: '--header "Authorization: Bearer ${{ env.USER_TOKEN }}" --suppress-health-check=filter_too_much --exclude-checks=positive_data_acceptance --phases=examples'

      - name: Stop containers
        if: always()
        run: make run down args="-v" && make run_addons down args="-v"<|MERGE_RESOLUTION|>--- conflicted
+++ resolved
@@ -73,8 +73,46 @@
           go-version: ${{ steps.go-version.outputs.version }}
           cache-dependency-path: "go.sum"
 
-<<<<<<< HEAD
-=======
+      - name: Check for changes in specific paths
+        uses: dorny/paths-filter@v3
+        id: changes
+        with:
+          filters: |
+            workflow:
+              - ".github/workflows/api-tests.yaml"
+
+            journal:
+              - "apidocs/openapi/journal.yaml"
+              - "journal/api/**"
+
+            auth:
+              - "apidocs/openapi/auth.yaml"
+              - "auth/api/http/**"
+
+            domains:
+              - "apidocs/openapi/domains.yaml"
+              - "domains/api/http/**"
+
+            http:
+              - "apidocs/openapi/http.yaml"
+              - "http/api/**"
+
+            clients:
+              - "apidocs/openapi/clients.yaml"
+              - "clients/api/http/**"
+
+            channels:
+              - "apidocs/openapi/channels.yaml"
+              - "channels/api/http/**"
+
+            groups:
+              - "apidocs/openapi/groups.yaml"
+              - "groups/api/http/**"
+
+            users:
+              - "apidocs/openapi/users.yaml"
+              - "users/api/**"
+
       - name: Build images
         run: make all -j $(nproc) && make dockers_dev -j $(nproc)
 
@@ -82,61 +120,6 @@
         run: |
           make run up args="-d" && make run_addons up args="-d"
           echo "Waiting for services to be ready..."
-
-      - name: Set access token
-        run: |
-          export USER_TOKEN=$(curl -sSX POST $TOKENS_URL -H "Content-Type: application/json" -d "{\"identity\": \"$USER_IDENTITY\",\"secret\": \"$USER_SECRET\"}" | jq -r .access_token)
-          export DOMAIN_ID=$(curl -sSX POST $CREATE_DOMAINS_URL -H "Content-Type: application/json" -H "Authorization: Bearer $USER_TOKEN" -d "{\"name\":\"$DOMAIN_NAME\",\"route\":\"$DOMAIN_NAME\"}" | jq -r .id)
-          echo "USER_TOKEN=$USER_TOKEN" >> $GITHUB_ENV
-          export CLIENT_SECRET=$(supermq-cli provision test | /usr/bin/grep -Eo '"secret": "[^"]+"' | awk 'NR % 2 == 0' | sed 's/"secret": "\(.*\)"/\1/')
-          echo "CLIENT_SECRET=$CLIENT_SECRET" >> $GITHUB_ENV
-
->>>>>>> 2159052e
-      - name: Check for changes in specific paths
-        uses: dorny/paths-filter@v3
-        id: changes
-        with:
-          filters: |
-            workflow:
-              - ".github/workflows/api-tests.yaml"
-
-            journal:
-              - "apidocs/openapi/journal.yaml"
-              - "journal/api/**"
-
-            auth:
-              - "apidocs/openapi/auth.yaml"
-              - "auth/api/http/**"
-
-            domains:
-              - "apidocs/openapi/domains.yaml"
-              - "domains/api/http/**"
-
-            http:
-              - "apidocs/openapi/http.yaml"
-              - "http/api/**"
-
-            clients:
-              - "apidocs/openapi/clients.yaml"
-              - "clients/api/http/**"
-
-            channels:
-              - "apidocs/openapi/channels.yaml"
-              - "channels/api/http/**"
-
-            groups:
-              - "apidocs/openapi/groups.yaml"
-              - "groups/api/http/**"
-
-            users:
-              - "apidocs/openapi/users.yaml"
-              - "users/api/**"
-
-      - name: Build images
-        run: make all -j $(nproc) && make dockers_dev -j $(nproc)
-
-      - name: Start containers
-        run: make run up args="-d" && make run_addons up args="-d"
 
       - name: Wait for services to be ready
         run: |
